--- conflicted
+++ resolved
@@ -205,34 +205,10 @@
     }
 
     /// Sets the last committed value to the passed in value.
-<<<<<<< HEAD
     #[allow(clippy::integer_arithmetic)]
     #[inline]
     pub fn commit_to(&mut self, to_commit: u64) {
         self.committed = std::cmp::min(to_commit, self.buffer_last_index());
-=======
-    ///
-    /// # Errors
-    ///
-    /// return `Unavailable` if `to_commit` is larger than the last index of the unstable log
-    #[allow(clippy::integer_arithmetic)]
-    #[inline]
-    pub fn commit_to(&mut self, to_commit: u64) -> Result<(), RaftError> {
-        let last_index = self.buffer_last_index();
-        if to_commit > last_index {
-            // to_commit > last_index is equivalent to to_commit >= last_index + 1
-            // So if `to_commit` isn't overflow, then `last_index + 1` is not going to overflow.
-            // It's OK to turn off the `clippy::integer_arithmetic` clippy here.
-            return Err(RaftError::Log(LogError::Unavailable(
-                last_index + 1,
-                to_commit,
-            )));
-        }
-        if to_commit > self.committed {
-            self.committed = to_commit;
-        }
-        Ok(())
->>>>>>> bb4b4058
     }
 
     /// Returns the committed index and its term.
